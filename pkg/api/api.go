//
// Copyright 2022 The Sigstore Authors.
//
// Licensed under the Apache License, Version 2.0 (the "License");
// you may not use this file except in compliance with the License.
// You may obtain a copy of the License at
//
//     http://www.apache.org/licenses/LICENSE-2.0
//
// Unless required by applicable law or agreed to in writing, software
// distributed under the License is distributed on an "AS IS" BASIS,
// WITHOUT WARRANTIES OR CONDITIONS OF ANY KIND, either express or implied.
// See the License for the specific language governing permissions and
// limitations under the License.

package api

import (
	"bytes"
	"context"
	"crypto/x509"
	"fmt"
	"os"
	"path/filepath"

	"github.com/pkg/errors"
	"github.com/spf13/viper"

	"github.com/sigstore/sigstore/pkg/cryptoutils"
	"github.com/sigstore/sigstore/pkg/signature/kms"
	"github.com/sigstore/timestamp-authority/pkg/log"
	"github.com/sigstore/timestamp-authority/pkg/signer"
	tsx509 "github.com/sigstore/timestamp-authority/pkg/x509"
)

type API struct {
<<<<<<< HEAD
	tsaSigner    kms.CryptoSignerWrapper // the signer to use for timestamping
	certChain    []*x509.Certificate     // timestamping cert chain
	certChainPem string                  // PEM encoded timestamping cert chain
=======
	tsaSigner     crypto.Signer       // the signer to use for timestamping
	tsaSignerHash crypto.Hash         // hash algorithm used to hash pre-signed timestamps
	certChain     []*x509.Certificate // timestamping cert chain
	certChainPem  string              // PEM encoded timestamping cert chain
>>>>>>> 265dc964
}

func NewAPI() (*API, error) {
	ctx := context.Background()

<<<<<<< HEAD
	tsaSigner, err := signer.NewCryptoSigner(ctx, signer.SignerScheme(viper.GetString("timestamp-signer")),
=======
	tsaSignerHash, err := signer.HashToAlg(viper.GetString("timestamp-signer-hash"))
	if err != nil {
		return nil, errors.Wrap(err, "error getting hash")
	}
	tsaSigner, err := signer.NewCryptoSigner(ctx, tsaSignerHash,
		viper.GetString("timestamp-signer"),
>>>>>>> 265dc964
		viper.GetString("kms-key-resource"),
		viper.GetString("tink-key-resource"), viper.GetString("tink-keyset-path"),
		viper.GetString("tink-hcvault-token"),
		viper.GetString("file-signer-key-path"), viper.GetString("file-signer-passwd"))
	if err != nil {
		return nil, errors.Wrap(err, "getting new tsa signer")
	}

	var certChain []*x509.Certificate

	// KMS, Tink and File signers require a provided certificate chain
	if signer.SignerScheme(viper.GetString("timestamp-signer")) != signer.MemoryScheme {
		certChainPath := viper.GetString("certificate-chain-path")
		data, err := os.ReadFile(filepath.Clean(certChainPath))
		if err != nil {
			return nil, err
		}
		certChain, err = cryptoutils.LoadCertificatesFromPEM(bytes.NewReader(data))
		if err != nil {
			return nil, err
		}
		if err := tsx509.VerifyCertChain(certChain, tsaSigner); err != nil {
			return nil, err
		}
	} else {
		// Generate an in-memory TSA certificate chain
		certChain, err = signer.NewTimestampingCertWithChain(tsaSigner)
		if err != nil {
			return nil, errors.Wrap(err, "generating timestamping cert chain")
		}
	}

	certChainPEM, err := cryptoutils.MarshalCertificatesToPEM(certChain)
	if err != nil {
		return nil, fmt.Errorf("marshal certificates to PEM: %w", err)
	}

	return &API{
		tsaSigner:     tsaSigner,
		tsaSignerHash: tsaSignerHash,
		certChain:     certChain,
		certChainPem:  string(certChainPEM),
	}, nil
}

var (
	api *API
)

func ConfigureAPI() {
	var err error

	api, err = NewAPI()
	if err != nil {
		log.Logger.Panic(err)
	}
}<|MERGE_RESOLUTION|>--- conflicted
+++ resolved
@@ -18,6 +18,7 @@
 import (
 	"bytes"
 	"context"
+	"crypto"
 	"crypto/x509"
 	"fmt"
 	"os"
@@ -34,31 +35,21 @@
 )
 
 type API struct {
-<<<<<<< HEAD
-	tsaSigner    kms.CryptoSignerWrapper // the signer to use for timestamping
-	certChain    []*x509.Certificate     // timestamping cert chain
-	certChainPem string                  // PEM encoded timestamping cert chain
-=======
-	tsaSigner     crypto.Signer       // the signer to use for timestamping
-	tsaSignerHash crypto.Hash         // hash algorithm used to hash pre-signed timestamps
-	certChain     []*x509.Certificate // timestamping cert chain
-	certChainPem  string              // PEM encoded timestamping cert chain
->>>>>>> 265dc964
+	tsaSigner     kms.CryptoSignerWrapper // the signer to use for timestamping
+	certChain     []*x509.Certificate     // timestamping cert chain
+	certChainPem  string                  // PEM encoded timestamping cert chain
+	tsaSignerHash crypto.Hash             // hash algorithm used to hash pre-signed timestamps
 }
 
 func NewAPI() (*API, error) {
 	ctx := context.Background()
 
-<<<<<<< HEAD
-	tsaSigner, err := signer.NewCryptoSigner(ctx, signer.SignerScheme(viper.GetString("timestamp-signer")),
-=======
 	tsaSignerHash, err := signer.HashToAlg(viper.GetString("timestamp-signer-hash"))
 	if err != nil {
 		return nil, errors.Wrap(err, "error getting hash")
 	}
 	tsaSigner, err := signer.NewCryptoSigner(ctx, tsaSignerHash,
 		viper.GetString("timestamp-signer"),
->>>>>>> 265dc964
 		viper.GetString("kms-key-resource"),
 		viper.GetString("tink-key-resource"), viper.GetString("tink-keyset-path"),
 		viper.GetString("tink-hcvault-token"),
